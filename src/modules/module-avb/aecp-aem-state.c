--- conflicted
+++ resolved
@@ -38,13 +38,11 @@
     AECP_AEM_STATE(aecp_aem_lock, aecp_aem_generic_get, aecp_aem_generic_set,
         NULL),
 
-<<<<<<< HEAD
     AECP_AEM_STATE(aecp_aem_name, aecp_aem_generic_get, aecp_aem_generic_set,
-            NULL),
-=======
+        NULL),
+ 
     AECP_AEM_STATE(aecp_aem_configuration, aecp_aem_generic_get,
         aecp_aem_generic_set, NULL),
->>>>>>> 0495561a
 
     AECP_AEM_STATE(aecp_aem_unsol_notif, aecp_aem_generic_get,
         aecp_aem_generic_set, NULL),
