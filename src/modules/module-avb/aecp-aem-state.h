--- conflicted
+++ resolved
@@ -122,12 +122,9 @@
 enum aecp_aem_lock_types {
     aecp_aem_min = -1, // Sentinel check
 
-	aecp_aem_lock,
-<<<<<<< HEAD
+	  aecp_aem_lock,
     aecp_aem_name,
-=======
     aecp_aem_configuration,
->>>>>>> 0495561a
     aecp_aem_unsol_notif,
 
     // aecp_aem_desc, This is only used to retrieve the value, dynamic change
