--- conflicted
+++ resolved
@@ -30,12 +30,10 @@
 
     AECP_AEM_NEEDED_VAR(aecp_aem_configuration,"configuration", true, false, 1,
         sizeof(struct aecp_aem_configuration_state)),
-<<<<<<< HEAD
 
-=======
     AECP_AEM_NEEDED_VAR(aecp_aem_control,"control", true, false, 1,
         sizeof(struct aecp_aem_control_state)),
->>>>>>> a0f1c6f4
+
     AECP_AEM_NEEDED_VAR(aecp_aem_unsol_notif, "unsol_notif_recorded",false, true,
         16, sizeof(struct aecp_aem_unsol_notification_state)),
 };
